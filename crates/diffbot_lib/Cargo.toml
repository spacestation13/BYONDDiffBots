--- conflicted
+++ resolved
@@ -1,19 +1,15 @@
-[package]
-name = "diffbot_lib"
-version = "0.1.0"
-edition = "2021"
-
-[dependencies]
-serde = { version = "1.0", features = ["derive"] }
-serde_json = { version = "1.0" }
-octocrab = { git = "https://github.com/XAMPPRocky/octocrab" }
-anyhow = "1.0.57"
-derive_builder = "0.11.2"
-chrono = "0.4.19"
-<<<<<<< HEAD
-tokio = "1.18.1"
-reqwest = "0.11.10"
-=======
-flume = "0.10.12"
-tokio = "1.18.1"
->>>>>>> f23854ec
+[package]
+name = "diffbot_lib"
+version = "0.1.0"
+edition = "2021"
+
+[dependencies]
+serde = { version = "1.0", features = ["derive"] }
+serde_json = { version = "1.0" }
+octocrab = { git = "https://github.com/XAMPPRocky/octocrab" }
+anyhow = "1.0.57"
+derive_builder = "0.11.2"
+chrono = "0.4.19"
+tokio = "1.18.1"
+reqwest = "0.11.10"
+flume = "0.10.12"